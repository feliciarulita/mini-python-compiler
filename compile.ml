--- conflicted
+++ resolved
@@ -28,30 +28,20 @@
   | TEvar var ->
     movq (ind ~ofs:(var.v_ofs) rbp) !%rax  
   | TEbinop ({ kind = Badd; _ }, e1, e2) ->
-      (* Compile left operand *)
-      compile_expr e1 ++
-      pushq !%rax ++         (* Save the result of e1 on the stack *)
-
-      (* Compile right operand *)
-      compile_expr e2 ++
-
-      (* Retrieve the saved left operand and perform the addition *)
-      popq rbx ++            (* Pop e1 result into %rbx *)
-      addq !%rbx !%rax       (* Add e1 (%rbx) and e2 (%rax), result in %rax *)
-  
-  | TEcall (fn, args) ->
-        let arg_moves =
-          args
-          |> List.mapi (fun i arg ->
-             compile_expr arg ++ movq !%rax (match i with
-               | 0 -> !%rdi
-               | 1 -> !%rsi
-               | 2 -> !%rdx
-               | 3 -> !%rcx
-               | _ -> failwith "Too many arguments (only 4 supported)"))
-          |> List.fold_left (++) nop
+      compile_expr e1 ++  (* Compile left operand *)
+      pushq !%rax ++      (* Save result on stack *)
+      compile_expr e2 ++  (* Compile right operand *)
+      popq rbx ++         (* Retrieve left operand into %rbx *)
+      addq !%rbx !%rax    (* Add %rbx and %rax, result in %rax *)
+      | TEcall (fn, args) ->
+        (* Compile arguments in reverse order and push them onto the stack *)
+        let compiled_args =
+          List.rev args
+          |> List.fold_left
+               (fun acc arg ->
+                  acc ++ compile_expr arg ++ pushq !%rax)
+               nop
         in
-<<<<<<< HEAD
         compiled_args ++
         call fn.fn_name ++
         (* Clean up arguments from the stack after the call *)
@@ -65,10 +55,6 @@
       movq (imm 0) !%rax ++  (* Set RAX to 0 initially *)
       sete !%al              (* Set AL to 1 if the comparison was equal *)
     
-=======
-        arg_moves ++
-        call fn.fn_name
->>>>>>> 42675ecb
   | _ -> failwith "Unhandled expression"
 
 let rec compile_stmt (stmt : tstmt) : [`text] asm =
