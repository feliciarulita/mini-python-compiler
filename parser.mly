--- conflicted
+++ resolved
@@ -52,14 +52,6 @@
     { Eunop ({ kind = Uneg; loc = ($startpos, $endpos) }, e1) }
 | NOT e1 = expr
     { Eunop ({ kind = Unot; loc = ($startpos, $endpos) }, e1) }
-<<<<<<< HEAD
-=======
-
-// | MINUS e1 = expr %prec unary_minus
-//     { Eunop (Uneg, e1) }
-// | NOT e1 = expr
-//     { Eunop (Unot, e1) }
->>>>>>> c145339e
 | e1 = expr o = binop e2 = expr
     { Ebinop (o, e1, e2) }
 | f = ident LP e = separated_list(COMMA, expr) RP
