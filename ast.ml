
(** {2 Abstract Syntax of Mini-Python} *)

(** {3 Parsed trees}

   This is the output of the parser and the input of the type checker. *)

type location = Lexing.position * Lexing.position

type ident = { loc: location; id: string; }

type unop_kind =
  | Uneg (** -e *)
  | Unot (** not e *)

type unop = {
  kind : unop_kind;
  loc: location
}
<<<<<<< HEAD
  
=======
>>>>>>> c145339e
  
type comparison = 
  | Beq | Bneq | Blt | Ble | Bgt | Bge  (** == != < <= > >= *)

type binop_kind =
    | Badd | Bsub | Bmul | Bdiv | Bmod    (** + - * // % *)
    | Band | Bor                          (** and or *)
    | Bcmp of comparison
  
type binop = {
  kind: binop_kind;       (* The specific binary operator, like Badd, Bsub, etc. *)
  loc: location;          (* The location of the operator *)
}

type constant =
  | Cnone
  | Cbool of bool
  | Cstring of string
  | Cint of int64

type expr =
  | Ecst of constant
  | Eident of ident
  | Ebinop of binop * expr * expr
  | Eunop of unop * expr
  | Ecall of ident * expr list
  | Elist of expr list (** {[ [e1,e2,...] ]} *)
  | Eget of expr * expr (** {[ e1[e2] ]} *)
(*add location in expr*)
and stmt =
  | Sif of expr * stmt * stmt
  | Sreturn of expr
  | Sassign of ident * expr
  | Sprint of expr
  | Sblock of stmt list
  | Sfor of ident * expr * stmt
  | Seval of expr
  | Sset of expr * expr * expr (** {[ e1[e2] = e3 ]} *)

and def = ident * ident list * stmt

and file = def list * stmt

(** {3 Typed trees}

   This is the output of the type checker and the input of the code
   generation. *)

(** In the typed trees, all the occurrences of the same variable
   point to a single record of the following type. *)
type var = {
  v_name: string;
  mutable v_ofs: int;
  v_type : string;
}

(** Similarly, all the occurrences of a given function all point
   to a single record of the following type. *)
type fn = {
  fn_name: string;
  fn_params: var list;
}

type texpr =
  | TEcst of constant
  | TEvar of var
  | TEbinop of binop * texpr * texpr
  | TEunop of unop * texpr
  | TEcall of fn * texpr list
  | TElist of texpr list
  | TErange of texpr * texpr * texpr
  | TEget of texpr * texpr (** {[ e1[e2] ]} *)
  | TEconvert of string * texpr

type tstmt =
  | TSif of texpr * tstmt * tstmt
  | TSreturn of texpr
  | TSassign of var * texpr
  | TSprint of texpr
  | TSblock of tstmt list
  | TSfor of var * texpr * tstmt
  | TSeval of texpr
  | TSset of texpr * texpr * texpr (** {[ e1[e2] = e3 ]} *)

and tdef = fn * tstmt

and tfile = tdef list
  (** the block of global statements is now a `main` function *)

(*for debug*)
let string_of_constant = function
  | Cnone -> "None"
  | Cbool b -> string_of_bool b
  | Cstring s -> "\"" ^ s ^ "\""
  | Cint i -> Int64.to_string i

  let string_of_unop = function
  | Uneg -> "-"
  | Unot -> "not"

let string_of_binop = function
  | Badd -> "+"
  | Bsub -> "-"
  | Bmul -> "*"
  | Bdiv -> "//"
  | Bmod -> "%"
  | Band -> "and"
  | Bor -> "or"
  | Bcmp cmp ->
    (match cmp with
      | Beq -> "=="
      | Bneq -> "!="
      | Blt -> "<"
      | Ble -> "<="
      | Bgt -> ">"
      | Bge -> ">="
      |_ -> failwith "Unhandled comparison"
    )

let string_of_comparison = function
  | Beq -> "=="
  | Bneq -> "!="
  | Blt -> "<"
  | Ble -> "<="
  | Bgt -> ">"
  | Bge -> ">="

let rec string_of_expr = function
  | Ecst c -> string_of_constant c
  | Eident id -> id.id
  | Ebinop (op, e1, e2) ->
      "(" ^ string_of_expr e1 ^ " " ^ string_of_binop op.kind ^ " " ^ string_of_expr e2 ^ ")"
  | Eunop (op, e) ->
<<<<<<< HEAD
    string_of_unop op.kind ^ string_of_expr e
=======
      string_of_unop op.kind ^ string_of_expr e
>>>>>>> c145339e
  | Ecall (id, args) ->
      id.id ^ "(" ^ String.concat ", " (List.map string_of_expr args) ^ ")"
  | Elist elems ->
      "[" ^ String.concat ", " (List.map string_of_expr elems) ^ "]"
  | Eget (list_expr, index_expr) ->
      string_of_expr list_expr ^ "[" ^ string_of_expr index_expr ^ "]"

let rec string_of_stmt = function
  | Sif (cond, then_stmt, else_stmt) ->
    "if " ^ string_of_expr cond ^ ":\n  " ^ string_of_stmt then_stmt ^
    (match else_stmt with
      | Sblock [] -> ""
      | _ -> "\nelse:\n  " ^ string_of_stmt else_stmt)
  | Sreturn e -> "return " ^ string_of_expr e
  | Sassign (id, expr) -> id.id ^ " = " ^ string_of_expr expr
  | Sprint expr -> "print(" ^ string_of_expr expr ^ ")"
  | Sblock stmts ->
    "{\n  " ^ String.concat "\n  " (List.map string_of_stmt stmts) ^ "\n}"
  | Sfor (id, range_expr, body) ->
    "for " ^ id.id ^ " in " ^ string_of_expr range_expr ^ ":\n  " ^ string_of_stmt body
  | Seval expr -> string_of_expr expr
  | Sset (list_expr, index_expr, value_expr) ->
    string_of_expr list_expr ^ "[" ^ string_of_expr index_expr ^ "] = " ^ string_of_expr value_expr
  
  let string_of_file (f: file) =
    let defs, main = f in
    let string_of_def (id, params, body) =
      id.id ^ "(" ^ String.concat ", " (List.map (fun p -> p.id) params) ^ ") {\n" ^
      string_of_stmt body ^ "\n}"
    in
    String.concat "\n\n" (List.map string_of_def defs) ^
    "\n\nmain:\n" ^ string_of_stmt main
    
let rec string_of_texpr = function
  | TEcst c -> string_of_constant c
  | TEvar v -> v.v_name
  | TEbinop (op, e1, e2) ->
      "(" ^ string_of_texpr e1 ^ " " ^ string_of_binop op.kind ^ " " ^ string_of_texpr e2 ^ ")"
  | TEunop (op, e) ->
      string_of_unop op.kind ^ string_of_texpr e
  | TEcall (fn, args) ->
          fn.fn_name ^ "(" ^ String.concat ", " (List.map string_of_texpr args) ^ ")"
  | TElist elems ->
    "[" ^ String.concat ", " (List.map string_of_texpr elems) ^ "]"
  | TErange (start, end_, step) ->
      "range(" ^ string_of_texpr start ^ ", " ^ string_of_texpr end_ ^ 
      (if step <> TEcst (Cint 1L) then ", " ^ string_of_texpr step else "") ^ ")"
  | TEget (list_expr, index_expr) ->
    string_of_texpr list_expr ^ "[" ^ string_of_texpr index_expr ^ "]"
  | TEconvert ("int", e) -> "Convert to integer"

let rec string_of_tstmt = function
  | TSif (cond, then_stmt, else_stmt) ->
    "if " ^ string_of_texpr cond ^ ":\n  " ^ string_of_tstmt then_stmt ^
    (match else_stmt with
      | TSblock [] -> ""
      | _ -> "\nelse:\n  " ^ string_of_tstmt else_stmt)
  | TSreturn e -> "return " ^ string_of_texpr e
  | TSassign (var, expr) -> var.v_name ^ " = " ^ string_of_texpr expr
  | TSprint expr -> "print(" ^ string_of_texpr expr ^ ")"
  | TSblock stmts ->
    "{\n  " ^ String.concat "\n  " (List.map string_of_tstmt stmts) ^ "\n}"
  | TSfor (var, range_expr, body) ->
    "for " ^ var.v_name ^ " in " ^ string_of_texpr range_expr ^ ":\n  " ^ string_of_tstmt body
  | TSeval expr -> string_of_texpr expr
  | TSset (list_expr, index_expr, value_expr) ->
    string_of_texpr list_expr ^ "[" ^ string_of_texpr index_expr ^ "] = " ^ string_of_texpr value_expr

let string_of_file (tfile: tfile) =
  let string_of_tdef (fn, body) =
    fn.fn_name ^ "(" ^ String.concat ", " (List.map (fun p -> p.v_name) fn.fn_params) ^ ") {\n" ^
    string_of_tstmt body ^ "\n}"
  in
  String.concat "\n\n" (List.map string_of_tdef tfile)

  let rec string_of_texpr = function
  | TEcst (Cint i) -> Printf.sprintf "TEcst (Cint %Ld)" i
  | TEcst (Cbool b) -> Printf.sprintf "TEcst (Cbool %b)" b
  | TEcst (Cstring s) -> Printf.sprintf "TEcst (Cstring \"%s\")" s
  | TEbinop (op, e1, e2) ->
      Printf.sprintf "TEbinop (%s, %s, %s)"
        (string_of_binop op.kind)
        (string_of_texpr e1)
        (string_of_texpr e2)
  | TEunop (op, e) ->
      Printf.sprintf "TEunop (%s, %s)" (string_of_unop op.kind) (string_of_texpr e)
  | TEvar var -> Printf.sprintf "TEvar (%s)" var.v_name
  | TEcall (fn, args) ->
      Printf.sprintf "TEcall (%s, [%s])" fn.fn_name (String.concat ", " (List.map string_of_texpr args))
  | TElist elems ->
      Printf.sprintf "TElist [%s]" (String.concat "; " (List.map string_of_texpr elems))
  | TEget (list_expr, index_expr) ->
      Printf.sprintf "TEget (%s, %s)" (string_of_texpr list_expr) (string_of_texpr index_expr)
  | _ -> "Unhandled texpr"

let rec string_of_tstmt = function
  | TSassign (var, expr) ->
      Printf.sprintf "TSassign (%s, %s)" var.v_name (string_of_texpr expr)
  | TSreturn expr ->
      Printf.sprintf "TSreturn (%s)" (string_of_texpr expr)
  | TSprint expr ->
      Printf.sprintf "TSprint (%s)" (string_of_texpr expr)
  | TSblock stmts ->
      Printf.sprintf "TSblock [%s]" (String.concat "; " (List.map string_of_tstmt stmts))
  | TSif (cond, then_branch, else_branch) ->
      Printf.sprintf "TSif (%s, %s, %s)"
        (string_of_texpr cond)
        (string_of_tstmt then_branch)
        (string_of_tstmt else_branch)
  | TSfor (var, range_expr, body) ->
      Printf.sprintf "TSfor (%s, %s, %s)" var.v_name (string_of_texpr range_expr) (string_of_tstmt body)
  | TSeval expr ->
      Printf.sprintf "TSeval (%s)" (string_of_texpr expr)
  | TSset (list_expr, index_expr, value_expr) ->
      Printf.sprintf "TSset (%s, %s, %s)"
        (string_of_texpr list_expr)
        (string_of_texpr index_expr)
        (string_of_texpr value_expr)

let string_of_tdef (fn, body) =
  Printf.sprintf "%s(%s) {\n%s\n}"
    fn.fn_name
    (String.concat ", " (List.map (fun var -> var.v_name) fn.fn_params))
    (string_of_tstmt body)

let string_of_tfile (tfile : tfile) =
  String.concat "\n\n" (List.map string_of_tdef tfile)<|MERGE_RESOLUTION|>--- conflicted
+++ resolved
@@ -17,10 +17,6 @@
   kind : unop_kind;
   loc: location
 }
-<<<<<<< HEAD
-  
-=======
->>>>>>> c145339e
   
 type comparison = 
   | Beq | Bneq | Blt | Ble | Bgt | Bge  (** == != < <= > >= *)
@@ -91,7 +87,7 @@
   | TEunop of unop * texpr
   | TEcall of fn * texpr list
   | TElist of texpr list
-  | TErange of texpr * texpr * texpr
+  | TErange of texpr
   | TEget of texpr * texpr (** {[ e1[e2] ]} *)
   | TEconvert of string * texpr
 
@@ -154,11 +150,7 @@
   | Ebinop (op, e1, e2) ->
       "(" ^ string_of_expr e1 ^ " " ^ string_of_binop op.kind ^ " " ^ string_of_expr e2 ^ ")"
   | Eunop (op, e) ->
-<<<<<<< HEAD
     string_of_unop op.kind ^ string_of_expr e
-=======
-      string_of_unop op.kind ^ string_of_expr e
->>>>>>> c145339e
   | Ecall (id, args) ->
       id.id ^ "(" ^ String.concat ", " (List.map string_of_expr args) ^ ")"
   | Elist elems ->
@@ -203,9 +195,7 @@
           fn.fn_name ^ "(" ^ String.concat ", " (List.map string_of_texpr args) ^ ")"
   | TElist elems ->
     "[" ^ String.concat ", " (List.map string_of_texpr elems) ^ "]"
-  | TErange (start, end_, step) ->
-      "range(" ^ string_of_texpr start ^ ", " ^ string_of_texpr end_ ^ 
-      (if step <> TEcst (Cint 1L) then ", " ^ string_of_texpr step else "") ^ ")"
+  | TErange e -> "range(" ^ string_of_texpr e ^ ")"
   | TEget (list_expr, index_expr) ->
     string_of_texpr list_expr ^ "[" ^ string_of_texpr index_expr ^ "]"
   | TEconvert ("int", e) -> "Convert to integer"
